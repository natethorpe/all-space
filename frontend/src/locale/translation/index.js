import en_us from './en_us';
import fr_fr from './fr_fr';
import zh_cn from './zh_cn';
import ar_eg from './ar_eg';
import it_it from './it_it';
import ro_ro from './ro_ro';
import hi_in from './hi_in';
import id_id from './id_id';
import th_th from './th_th';
import es_es from './es_es';
import de_de from './de_de';
import ru_ru from './ru_ru';
import tr_tr from './tr_tr';
import pt_br from './pt_br';
import vi_vn from './vi_vn';
import uk_ua from './uk_ua';
import ja_jp from './ja_jp';
import nl_nl from './nl_nl';
<<<<<<< HEAD
import da_dk from './da_dk';
=======
import bg_bg from './bg_bg';
import sv_se from './sv_se';
import pl_pl from './pl_pl';
>>>>>>> 489708ab

const languages = {
  ar_eg,
  en_us,
  fr_fr,
  zh_cn,
  it_it,
  ro_ro,
  hi_in,
  id_id,
  th_th,
  es_es,
  de_de,
  ru_ru,
  tr_tr,
  pt_br,
  vi_vn,
  uk_ua,
  ja_jp,
  nl_nl,
<<<<<<< HEAD
  da_dk,
=======
  bg_bg,
  sv_se,
  pl_pl,
>>>>>>> 489708ab
};

export default languages;<|MERGE_RESOLUTION|>--- conflicted
+++ resolved
@@ -16,13 +16,10 @@
 import uk_ua from './uk_ua';
 import ja_jp from './ja_jp';
 import nl_nl from './nl_nl';
-<<<<<<< HEAD
 import da_dk from './da_dk';
-=======
 import bg_bg from './bg_bg';
 import sv_se from './sv_se';
 import pl_pl from './pl_pl';
->>>>>>> 489708ab
 
 const languages = {
   ar_eg,
@@ -43,13 +40,10 @@
   uk_ua,
   ja_jp,
   nl_nl,
-<<<<<<< HEAD
   da_dk,
-=======
   bg_bg,
   sv_se,
   pl_pl,
->>>>>>> 489708ab
 };
 
 export default languages;