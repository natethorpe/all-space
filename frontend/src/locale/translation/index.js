--- conflicted
+++ resolved
@@ -12,14 +12,11 @@
 import ru_ru from './ru_ru';
 import tr_tr from './tr_tr';
 import pt_br from './pt_br';
-<<<<<<< HEAD
 import vi_vn from './vi_vn';
-=======
 import uk_ua from './uk_ua';
 import nl_nl from './nl_nl';
 
 
->>>>>>> 4343a565
 const languages = {
   ar_eg,
   en_us,
@@ -35,12 +32,9 @@
   ru_ru,
   tr_tr,
   pt_br,
-<<<<<<< HEAD
   vi_vn,
-=======
   uk_ua,
   nl_nl,
->>>>>>> 4343a565
 };
 
 export default languages;