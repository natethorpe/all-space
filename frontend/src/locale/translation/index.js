--- conflicted
+++ resolved
@@ -22,16 +22,13 @@
 import bg_bg from './bg_bg';
 import sv_se from './sv_se';
 import pl_pl from './pl_pl';
-<<<<<<< HEAD
 import nb_no from './nb_no';
-=======
 import ms_my from './ms_my';
 import sl_si from './sl_si';
 import sk_sk from './sk_sk';
 import bn_bd from './bn_bd';
 import hr_hr from './hr_hr';
 import ko_kr from './ko_kr';
->>>>>>> 28911c18
 
 const languages = {
   ar_eg,
@@ -58,16 +55,13 @@
   bg_bg,
   sv_se,
   pl_pl,
-<<<<<<< HEAD
   nb_no,
-=======
   ms_my,
   sl_si,
   sk_sk,
   bn_bd,
   hr_hr,
   ko_kr,
->>>>>>> 28911c18
 };
 
 export default languages;