import en_us from './en_us';
import fr_fr from './fr_fr';
import zh_cn from './zh_cn';
import ar_eg from './ar_eg';
import it_it from './it_it';
import ro_ro from './ro_ro';
import hi_in from './hi_in';
<<<<<<< HEAD
import th_th from './th_th';
=======

import es_es from './es_es';
import de_de from './de_de';
import ru_ru from './ru_ru';
import tr_tr from './tr_tr';

>>>>>>> 63d34082
const languages = {
  ar_eg,
  en_us,
  fr_fr,
  zh_cn,
  it_it,
  ro_ro,
  hi_in,
<<<<<<< HEAD
  th_th
=======
  es_es,
  de_de,
  ru_ru,
  tr_tr,
>>>>>>> 63d34082
};

export default languages;<|MERGE_RESOLUTION|>--- conflicted
+++ resolved
@@ -5,16 +5,13 @@
 import it_it from './it_it';
 import ro_ro from './ro_ro';
 import hi_in from './hi_in';
-<<<<<<< HEAD
 import th_th from './th_th';
-=======
-
 import es_es from './es_es';
 import de_de from './de_de';
 import ru_ru from './ru_ru';
 import tr_tr from './tr_tr';
 
->>>>>>> 63d34082
+
 const languages = {
   ar_eg,
   en_us,
@@ -23,14 +20,11 @@
   it_it,
   ro_ro,
   hi_in,
-<<<<<<< HEAD
-  th_th
-=======
+  th_th,
   es_es,
   de_de,
   ru_ru,
   tr_tr,
->>>>>>> 63d34082
 };
 
 export default languages;