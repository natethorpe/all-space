import en_us from './en_us';
import fr_fr from './fr_fr';
import zh_cn from './zh_cn';
import ar_eg from './ar_eg';
import it_it from './it_it';
import ro_ro from './ro_ro';
import hi_in from './hi_in';
import id_id from './id_id';
import th_th from './th_th';
import es_es from './es_es';
import de_de from './de_de';
import ru_ru from './ru_ru';
import tr_tr from './tr_tr';
import pt_br from './pt_br';
import vi_vn from './vi_vn';
import uk_ua from './uk_ua';
<<<<<<< HEAD
import ja_jp from './ja_jp';
=======
import nl_nl from './nl_nl';


>>>>>>> cd9c78ac
const languages = {
  ar_eg,
  en_us,
  fr_fr,
  zh_cn,
  it_it,
  ro_ro,
  hi_in,
  id_id,
  th_th,
  es_es,
  de_de,
  ru_ru,
  tr_tr,
  pt_br,
  vi_vn,
  uk_ua,
<<<<<<< HEAD
  ja_jp,
=======
  nl_nl,
>>>>>>> cd9c78ac
};

export default languages;<|MERGE_RESOLUTION|>--- conflicted
+++ resolved
@@ -14,13 +14,11 @@
 import pt_br from './pt_br';
 import vi_vn from './vi_vn';
 import uk_ua from './uk_ua';
-<<<<<<< HEAD
 import ja_jp from './ja_jp';
-=======
 import nl_nl from './nl_nl';
 
 
->>>>>>> cd9c78ac
+
 const languages = {
   ar_eg,
   en_us,
@@ -38,11 +36,8 @@
   pt_br,
   vi_vn,
   uk_ua,
-<<<<<<< HEAD
   ja_jp,
-=======
   nl_nl,
->>>>>>> cd9c78ac
 };
 
 export default languages;