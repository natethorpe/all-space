import en_us from './en_us';
import fr_fr from './fr_fr';
import zh_cn from './zh_cn';
import ar_eg from './ar_eg';
import it_it from './it_it';
import ro_ro from './ro_ro';
import hi_in from './hi_in';
import id_id from './id_id';
import th_th from './th_th';
import es_es from './es_es';
import de_de from './de_de';
import ru_ru from './ru_ru';
import tr_tr from './tr_tr';
import pt_br from './pt_br';
import vi_vn from './vi_vn';
import uk_ua from './uk_ua';
import ja_jp from './ja_jp';
import nl_nl from './nl_nl';
import cs_cz from './cs_cz';
import ur_pk from './ur_pk';
import da_dk from './da_dk';
import bg_bg from './bg_bg';
import sv_se from './sv_se';
import pl_pl from './pl_pl';
import mk_mk from './mk_mk';
import nb_no from './nb_no';
import ms_my from './ms_my';
import sl_si from './sl_si';
import sk_sk from './sk_sk';
import bn_bd from './bn_bd';
import hr_hr from './hr_hr';
import ko_kr from './ko_kr';
import lv_lv from './lv_lv';
import pt_pt from './pt_pt';
import hu_hu from './hu_hu';
<<<<<<< HEAD
import et_ee from './et_ee';
=======
import el_gr from './el_gr';
import lt_lt from './lt_lt';
>>>>>>> 31be6c5e

const languages = {
  ar_eg,
  en_us,
  fr_fr,
  zh_cn,
  it_it,
  ro_ro,
  hi_in,
  id_id,
  th_th,
  es_es,
  de_de,
  ru_ru,
  tr_tr,
  pt_br,
  vi_vn,
  uk_ua,
  ja_jp,
  nl_nl,
  cs_cz,
  ur_pk,
  da_dk,
  bg_bg,
  sv_se,
  pl_pl,
  mk_mk,
  nb_no,
  ms_my,
  sl_si,
  sk_sk,
  bn_bd,
  hr_hr,
  ko_kr,
  lv_lv,
  pt_pt,
  hu_hu,
<<<<<<< HEAD
  et_ee,
=======
  el_gr,
  lt_lt,
>>>>>>> 31be6c5e
};

export default languages;<|MERGE_RESOLUTION|>--- conflicted
+++ resolved
@@ -33,12 +33,10 @@
 import lv_lv from './lv_lv';
 import pt_pt from './pt_pt';
 import hu_hu from './hu_hu';
-<<<<<<< HEAD
 import et_ee from './et_ee';
-=======
 import el_gr from './el_gr';
 import lt_lt from './lt_lt';
->>>>>>> 31be6c5e
+
 
 const languages = {
   ar_eg,
@@ -76,12 +74,9 @@
   lv_lv,
   pt_pt,
   hu_hu,
-<<<<<<< HEAD
   et_ee,
-=======
   el_gr,
   lt_lt,
->>>>>>> 31be6c5e
 };
 
 export default languages;