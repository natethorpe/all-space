--- conflicted
+++ resolved
@@ -15,13 +15,10 @@
 import ukUA from 'antd/es/locale/uk_UA';
 import jaJP from 'antd/es/locale/ja_JP';
 import nlNL from 'antd/es/locale/nl_NL';
-<<<<<<< HEAD
 import daDK from 'antd/es/locale/da_DK';
-=======
 import bgBG from 'antd/es/locale/bg_BG';
 import svSE from 'antd/es/locale/sv_SE';
 import plPL from 'antd/es/locale/pl_PL';
->>>>>>> 489708ab
 
 const antdLocale = {
   zh_cn: zhCN,
@@ -41,13 +38,10 @@
   uk_ua: ukUA,
   ja_jp: jaJP,
   nl_nl: nlNL,
-<<<<<<< HEAD
   da_dk: daDK,
-=======
   bg_bg: bgBG,
   sv_se: svSE,
   pl_pl: plPL,
->>>>>>> 489708ab
 };
 
 export default antdLocale;