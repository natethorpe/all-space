import frFR from 'antd/es/locale/fr_FR';
import arEG from 'antd/es/locale/ar_EG';
import zhCN from 'antd/es/locale/zh_CN';
import roRO from 'antd/es/locale/ro_RO';
import itIT from 'antd/es/locale/it_IT';
import hiIN from 'antd/es/locale/hi_IN';
import idID from 'antd/es/locale/id_ID';
import thTH from 'antd/es/locale/th_TH';
import esES from 'antd/es/locale/es_ES';
import deDE from 'antd/es/locale/de_DE';
import ruRU from 'antd/es/locale/ru_RU';
import trTR from 'antd/es/locale/tr_TR';
import ptBr from 'antd/es/locale/pt_BR';
<<<<<<< HEAD
import ukUA from 'antd/es/locale/uk_UA';
=======
import nlNL from 'antd/es/locale/nl_NL';


>>>>>>> 6a0c8b60
const antdLocale = {
  zh_cn: zhCN,
  fr_fr: frFR,
  ar_eg: arEG,
  ro_ro: roRO,
  it_it: itIT,
  hi_in: hiIN,
  id_id: idID,
  th_th: thTH,
  es_es: esES,
  de_de: deDE,
  ru_ru: ruRU,
  tr_tr: trTR,
  pt_pt: ptBr,
<<<<<<< HEAD
  uk_ua: ukUA,
=======
  nl_nl: nlNL,
>>>>>>> 6a0c8b60
};

export default antdLocale;<|MERGE_RESOLUTION|>--- conflicted
+++ resolved
@@ -11,13 +11,9 @@
 import ruRU from 'antd/es/locale/ru_RU';
 import trTR from 'antd/es/locale/tr_TR';
 import ptBr from 'antd/es/locale/pt_BR';
-<<<<<<< HEAD
 import ukUA from 'antd/es/locale/uk_UA';
-=======
 import nlNL from 'antd/es/locale/nl_NL';
 
-
->>>>>>> 6a0c8b60
 const antdLocale = {
   zh_cn: zhCN,
   fr_fr: frFR,
@@ -32,11 +28,8 @@
   ru_ru: ruRU,
   tr_tr: trTR,
   pt_pt: ptBr,
-<<<<<<< HEAD
   uk_ua: ukUA,
-=======
   nl_nl: nlNL,
->>>>>>> 6a0c8b60
 };
 
 export default antdLocale;