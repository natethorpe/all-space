--- conflicted
+++ resolved
@@ -13,13 +13,10 @@
 import ptBr from 'antd/es/locale/pt_BR';
 import viVN from 'antd/es/locale/vi_VN';
 import ukUA from 'antd/es/locale/uk_UA';
-<<<<<<< HEAD
 import jaJP from 'antd/es/locale/ja_JP';
-=======
 import nlNL from 'antd/es/locale/nl_NL';
 
 
->>>>>>> cd9c78ac
 const antdLocale = {
   zh_cn: zhCN,
   fr_fr: frFR,
@@ -36,11 +33,8 @@
   pt_pt: ptBr,
   vi_vn: viVN,
   uk_ua: ukUA,
-<<<<<<< HEAD
   ja_jp: jaJP,
-=======
   nl_nl: nlNL,
->>>>>>> cd9c78ac
 };
 
 export default antdLocale;