import dayjs from 'dayjs';
import { Tag } from 'antd';

import QuoteDataTableModule from '@/modules/QuoteModule/QuoteDataTableModule';
import { useMoney } from '@/settings';
import configPage from './config';

export default function Quote() {
  const { moneyRowFormatter } = useMoney();

  const searchConfig = {
    displayLabels: ['name', 'surname'],
    searchFields: 'name,surname,birthday',
  };
  const entityDisplayLabels = ['number', 'client.company'];
  const dataTableColumns = [
    {
      title: 'Number',
      dataIndex: 'number',
    },
    {
      title: 'Client',
      dataIndex: ['client', 'company'],
    },
    {
      title: 'Date',
      dataIndex: 'date',
      render: (date) => {
        return dayjs(date).format('DD/MM/YYYY');
      },
    },
    {
      title: 'Due date',
      dataIndex: 'expiredDate',
      render: (date) => {
        return dayjs(date).format('DD/MM/YYYY');
      },
    },
    {
      title: 'SubTotal',
      dataIndex: 'subTotal',
      render: (amount) => moneyRowFormatter({ amount }),
    },
    {
      title: 'Total',
      dataIndex: 'total',
      render: (amount) => moneyRowFormatter({ amount }),
    },

    {
      title: 'Status',
      dataIndex: 'status',
      render: (status) => {
        let color =
          status === 'draft'
            ? 'cyan'
            : status === 'sent'
            ? 'blue'
            : status === 'accepted'
            ? 'green'
            : status === 'expired'
            ? 'orange'
            : 'red';
        return <Tag color={color}>{status && status.toUpperCase()}</Tag>;
      },
    },
  ];

<<<<<<< HEAD
=======
  const PANEL_TITLE = 'quote';
  const dataTableTitle = 'quotes Lists';
  const ADD_NEW_ENTITY = 'Add new quote';
  const DATATABLE_TITLE = 'Quote List';
  const ENTITY_NAME = 'quote';
  const CREATE_ENTITY = 'Save quote';
  const UPDATE_ENTITY = 'Update quote';

>>>>>>> cab797da
  const config = {
    ...configPage,
    dataTableColumns,
    searchConfig,
    entityDisplayLabels,
  };
  return <QuoteDataTableModule config={config} />;
}<|MERGE_RESOLUTION|>--- conflicted
+++ resolved
@@ -65,18 +65,7 @@
       },
     },
   ];
-
-<<<<<<< HEAD
-=======
-  const PANEL_TITLE = 'quote';
-  const dataTableTitle = 'quotes Lists';
-  const ADD_NEW_ENTITY = 'Add new quote';
-  const DATATABLE_TITLE = 'Quote List';
-  const ENTITY_NAME = 'quote';
-  const CREATE_ENTITY = 'Save quote';
-  const UPDATE_ENTITY = 'Update quote';
-
->>>>>>> cab797da
+  
   const config = {
     ...configPage,
     dataTableColumns,
