--- conflicted
+++ resolved
@@ -46,13 +46,8 @@
     },
   ];
 
-<<<<<<< HEAD
   const ADD_NEW_ENTITY = 'Add new payment';
   const DATATABLE_TITLE = 'Payments List';
-=======
-  const ADD_NEW_ENTITY = 'Add New Payment';
-  const dataTableTitle = 'Payments List';
->>>>>>> 1ce89d3a
   const ENTITY_NAME = 'payment';
   const DATATABLE_TITLE = 'Payments List';
   const CREATE_ENTITY = 'Create payment';
