import React from 'react';

import dayjs from 'dayjs';
import PaymentModule from '@/modules/PaymentModule';

export default function PaymentInvoice() {
  const entity = 'paymentInvoice';
  const searchConfig = {
    displayLabels: ['number'],
    searchFields: 'number',
    outputValue: '_id',
  };

  const entityDisplayLabels = ['number'];
  const dataTableColumns = [
    {
<<<<<<< HEAD
      title: 'Number',
=======
      title: '',
>>>>>>> 094b741a
      dataIndex: 'number',
    },
    {
      title: 'Client',
      dataIndex: ['client', 'company'],
    },
    {
      title: 'Amount',
      dataIndex: 'amount',
    },
    {
      title: 'Date',
      dataIndex: 'date',
      render: (date) => {
        return dayjs(date).format('DD/MM/YYYY');
      },
    },
    {
      title: 'Invoice Number',
      dataIndex: ['invoice', 'number'],
    },
    {
      title: 'Invoice year',
      dataIndex: ['invoice', 'year'],
    },
    {
      title: 'Payment Mode',
      dataIndex: ['paymentMode', 'name'],
    },
  ];

  const ADD_NEW_ENTITY = 'Add New Payment';
  const dataTableTitle = 'Payments List';
  const ENTITY_NAME = 'payment';
  const DATATABLE_TITLE = 'Payments List';
  const CREATE_ENTITY = 'Create payment';
  const UPDATE_ENTITY = 'Update payment';
  const PANEL_TITLE = 'payment';

  const config = {
    entity,
    PANEL_TITLE,
    dataTableTitle,
    ENTITY_NAME,
    CREATE_ENTITY,
    ADD_NEW_ENTITY,
    UPDATE_ENTITY,
    DATATABLE_TITLE,
    dataTableColumns,
    searchConfig,
    entityDisplayLabels,
  };
  return <PaymentModule config={config} />;
}<|MERGE_RESOLUTION|>--- conflicted
+++ resolved
@@ -14,11 +14,9 @@
   const entityDisplayLabels = ['number'];
   const dataTableColumns = [
     {
-<<<<<<< HEAD
+
       title: 'Number',
-=======
-      title: '',
->>>>>>> 094b741a
+
       dataIndex: 'number',
     },
     {
