--- conflicted
+++ resolved
@@ -129,7 +129,6 @@
     component: 'Profile',
   },
   {
-<<<<<<< HEAD
     path: '/lead',
     component: 'Lead/index',
   },
@@ -144,7 +143,8 @@
   {
     path: '/lead/update/:id',
     component: 'Lead/LeadUpdate',
-=======
+  },
+  {
     path: '/offer',
     component: 'Offer/index',
   },
@@ -159,6 +159,5 @@
   {
     path: '/offer/update/:id',
     component: 'Offer/OfferUpdate',
->>>>>>> 6f846ed0
   },
 ];