import React, { useState, useEffect } from 'react';
import { Divider } from 'antd';

import { Button, PageHeader, Row, Col, Descriptions, Statistic, Tag } from 'antd';
import {
  EditOutlined,
  FilePdfOutlined,
  CloseCircleOutlined,
  RetweetOutlined,
  MailOutlined,
} from '@ant-design/icons';

import { useSelector, useDispatch } from 'react-redux';
import { erp } from '@/redux/erp/actions';

import { useErpContext } from '@/context/erp';
import uniqueId from '@/utils/uinqueId';

import { selectCurrentItem } from '@/redux/erp/selectors';

import { DOWNLOAD_BASE_URL } from '@/config/serverApiConfig';
import { useMoney } from '@/settings';
import useMail from '@/hooks/useMail';

const Item = ({ item }) => {
  const { moneyFormatter } = useMoney();
  return (
    <Row gutter={[12, 0]} key={item._id}>
      <Col className="gutter-row" span={11}>
        <p style={{ marginBottom: 5 }}>
          <strong>{item.itemName}</strong>
        </p>
        <p>{item.description}</p>
      </Col>
      <Col className="gutter-row" span={4}>
        <p
          style={{
            textAlign: 'right',
          }}
        >
          {moneyFormatter({ amount: item.price })}
        </p>
      </Col>
      <Col className="gutter-row" span={4}>
        <p
          style={{
            textAlign: 'right',
          }}
        >
          {item.quantity}
        </p>
      </Col>
      <Col className="gutter-row" span={5}>
        <p
          style={{
            textAlign: 'right',
            fontWeight: '700',
          }}
        >
          {moneyFormatter({ amount: item.total })}
        </p>
      </Col>
      <Divider dashed style={{ marginTop: 0, marginBottom: 15 }} />
    </Row>
  );
};

export default function ReadItem({ config }) {
  const { entity, ENTITY_NAME } = config;
  const dispatch = useDispatch();
  const { erpContextAction } = useErpContext();
  const { moneyFormatter } = useMoney();
  const { send } = useMail({ entity });

  const { result: currentResult } = useSelector(selectCurrentItem);

  const { readPanel, updatePanel } = erpContextAction;

  const [itemslist, setItemsList] = useState([]);
  const [currentErp, setCurrentErp] = useState({
    status: '',
    client: {
      company: '',
      email: '',
      phone: '',
      address: '',
    },
    subTotal: 0,
    taxTotal: 0,
    taxRate: 0,
    total: 0,
    credit: 0,
    number: 0,
    year: 0,
  });

  useEffect(() => {
    if (currentResult) {
      const { items } = currentResult;

      setItemsList(items);
      setCurrentErp(currentResult);
    }
  }, [currentResult]);


  return (
    <>
      <PageHeader
        onBack={() => readPanel.close()}
        title={`${ENTITY_NAME} # ${currentErp.number}/${currentErp.year || ''}`}
        ghost={false}
        tags={<Tag color="volcano">{currentErp.paymentStatus || currentErp.status}</Tag>}
        // subTitle="This is cuurent erp page"
        extra={[
          <Button
            key={`${uniqueId()}`}
            onClick={() => readPanel.close()}
            icon={<CloseCircleOutlined />}
          >
            Close
          </Button>,
          <Button
            key={`${uniqueId()}`}
            onClick={() => {
              window.open(
                `${DOWNLOAD_BASE_URL}${entity}/${entity}-${currentErp._id}.pdf`,
                '_blank'
              );
            }}
            icon={<FilePdfOutlined />}
          >
            Download PDF
          </Button>,
          <Button
            key={`${uniqueId()}`}
            onClick={() => {
              send(currentErp._id);
            }}
            icon={<MailOutlined />}
          >
<<<<<<< HEAD
            Mail Invoice
=======
            Mail {entity.slice(0, 1).toUpperCase() + entity.slice(1).toLowerCase()}
>>>>>>> 7ae8c5ec
          </Button>,
          <Button
            key={`${uniqueId()}`}
            onClick={() => {
              dispatch(erp.convert({ entity, id: currentErp._id }));
            }}
            icon={<RetweetOutlined />}
            style={{ display: entity == 'quote' ? 'inline-block' : 'none' }}
          >
            Convert to Invoice
          </Button>,

          <Button
            key={`${uniqueId()}`}
            onClick={() => {
              dispatch(
                erp.currentAction({
                  actionType: 'update',
                  data: currentErp,
                })
              );
              updatePanel.open();
            }}
            type="primary"
            icon={<EditOutlined />}
          >
            Edit Erp
          </Button>,
        ]}
        style={{
          padding: '20px 0px',
        }}
      >
        <Row>
          <Statistic title="Status" value={currentErp.status} />
          <Statistic
            title="SubTotal"
            value={moneyFormatter({ amount: currentErp.subTotal })}
            style={{
              margin: '0 32px',
            }}
          />
          <Statistic
            title="Total"
            value={moneyFormatter({ amount: currentErp.total })}
            style={{
              margin: '0 32px',
            }}
          />
          <Statistic
            title="Balance"
            value={moneyFormatter({ amount: currentErp.credit })}
            style={{
              margin: '0 32px',
            }}
          />
        </Row>
      </PageHeader>
      <Divider dashed />
      <Descriptions title={`Client : ${currentErp.client.company}`}>
        <Descriptions.Item label="Address">{currentErp.client.address}</Descriptions.Item>
        <Descriptions.Item label="E-mail">{currentErp.client.email}</Descriptions.Item>
        <Descriptions.Item label="Phone">{currentErp.client.phone}</Descriptions.Item>
      </Descriptions>
      <Divider />
      {itemslist && (
        <>
          <Row gutter={[12, 0]}>
            <Col className="gutter-row" span={11}>
              <p>
                <strong>ITEM</strong>
              </p>
            </Col>
            <Col className="gutter-row" span={4}>
              <p
                style={{
                  textAlign: 'right',
                }}
              >
                <strong>PRICE</strong>
              </p>
            </Col>
            <Col className="gutter-row" span={4}>
              <p
                style={{
                  textAlign: 'right',
                }}
              >
                <strong>QUANTITY</strong>
              </p>
            </Col>
            <Col className="gutter-row" span={5}>
              <p
                style={{
                  textAlign: 'right',
                }}
              >
                <strong>TOTAL</strong>
              </p>
            </Col>
            <Divider />
          </Row>
          {itemslist?.map((item) => (
            <Item key={item._id} item={item}></Item>
          ))}
        </>
      )}

      <div
        style={{
          width: '300px',
          float: 'right',
          textAlign: 'right',
          fontWeight: '700',
        }}
      >
        <Row gutter={[12, -5]}>
          <Col className="gutter-row" span={12}>
            <p>Sub Total :</p>
          </Col>

          <Col className="gutter-row" span={12}>
            <p>{moneyFormatter({ amount: currentErp.subTotal })}</p>
          </Col>
          <Col className="gutter-row" span={12}>
            <p>Tax Total ({currentErp.taxRate * 100} %) :</p>
          </Col>
          <Col className="gutter-row" span={12}>
            <p>{moneyFormatter({ amount: currentErp.taxTotal })}</p>
          </Col>
          <Col className="gutter-row" span={12}>
            <p>Total :</p>
          </Col>
          <Col className="gutter-row" span={12}>
            <p>{moneyFormatter({ amount: currentErp.total })}</p>
          </Col>
        </Row>
      </div>
    </>
  );
}<|MERGE_RESOLUTION|>--- conflicted
+++ resolved
@@ -139,11 +139,7 @@
             }}
             icon={<MailOutlined />}
           >
-<<<<<<< HEAD
-            Mail Invoice
-=======
             Mail {entity.slice(0, 1).toUpperCase() + entity.slice(1).toLowerCase()}
->>>>>>> 7ae8c5ec
           </Button>,
           <Button
             key={`${uniqueId()}`}
