--- conflicted
+++ resolved
@@ -46,26 +46,10 @@
 
   return (
     <>
-<<<<<<< HEAD
-      <PageHeader
-        onBack={() => window.history.back()}
-        title={DATATABLE_TITLE}
-        ghost={false}
-        extra={[
-          <Button onClick={handelDataTableLoad} key={`${uniqueId()}`}>
-            Refresh
-          </Button>,
-          <AddNewItem key={`${uniqueId()}`} config={config} />,
-        ]}
-        style={{
-          padding: '20px 0px',
-        }}
-      ></PageHeader>
-=======
       <div ref={tableHeader}>
         <PageHeader
           onBack={() => window.history.back()}
-          title={dataTableTitle}
+          title={DATATABLE_TITLE}
           ghost={false}
           extra={[
             <Button onClick={handelDataTableLoad} key={`${uniqueId()}`}>
@@ -78,7 +62,6 @@
           }}
         ></PageHeader>
       </div>
->>>>>>> 1ce89d3a
       <Table
         columns={tableColumns}
         rowKey={(item) => item._id}
