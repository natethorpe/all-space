--- conflicted
+++ resolved
@@ -1,13 +1,8 @@
 import * as actionTypes from './types';
 
 const INITIAL_STATE = {
-<<<<<<< HEAD
-  currency: "$",
-  currencyPosition: "before",
-=======
   currency: '$',
   currencyPosition: 'before',
->>>>>>> b2da4d58
 };
 
 const authReducer = (state = INITIAL_STATE, action) => {
