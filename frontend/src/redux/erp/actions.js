import * as actionTypes from './types';
import { request } from '@/request';

export const erp = {
  resetState: () => async (dispatch) => {
    dispatch({
      type: actionTypes.RESET_STATE,
    });
  },
  resetAction:
    ({ actionType }) =>
    async (dispatch) => {
      dispatch({
        type: actionTypes.RESET_ACTION,
        keyState: actionType,
        payload: null,
      });
    },
  currentItem:
    ({ data }) =>
    async (dispatch) => {
      dispatch({
        type: actionTypes.CURRENT_ITEM,
        payload: { ...data },
      });
    },
  currentAction:
    ({ actionType, data }) =>
    async (dispatch) => {
      dispatch({
        type: actionTypes.CURRENT_ACTION,
        keyState: actionType,
        payload: { ...data },
      });
    },
  list:
    ({ entity, options = { page: 1 } }) =>
    async (dispatch) => {
      dispatch({
        type: actionTypes.REQUEST_LOADING,
        keyState: 'list',
        payload: null,
      });

      let data = await request.list({ entity, options });

      if (data.success === true) {
        const result = {
          items: data.result,
          pagination: {
            current: parseInt(data.pagination.page, 10),
            pageSize: 10,
            total: parseInt(data.pagination.count, 10),
          },
        };
        dispatch({
          type: actionTypes.REQUEST_SUCCESS,
          keyState: 'list',
          payload: result,
        });
      } else {
        dispatch({
          type: actionTypes.REQUEST_FAILED,
          keyState: 'list',
          payload: null,
        });
      }
    },
  create:
    ({ entity, jsonData }) =>
    async (dispatch) => {
      dispatch({
        type: actionTypes.REQUEST_LOADING,
        keyState: 'create',
        payload: null,
      });
      console.log('jsonData action redux', jsonData);
      let data = await request.create({ entity, jsonData });

      if (data.success === true) {
        dispatch({
          type: actionTypes.REQUEST_SUCCESS,
          keyState: 'create',
          payload: data.result,
        });
        dispatch({
          type: actionTypes.CURRENT_ITEM,
          payload: data.result,
        });
      } else {
        dispatch({
          type: actionTypes.REQUEST_FAILED,
          keyState: 'create',
          payload: null,
        });
      }
    },
  recordPayment:
    ({ entity, jsonData }) =>
    async (dispatch) => {
      dispatch({
        type: actionTypes.REQUEST_LOADING,
        keyState: 'recordPayment',
        payload: null,
      });

      let data = await request.create({ entity, jsonData });

      if (data.success === true) {
        dispatch({
          type: actionTypes.REQUEST_SUCCESS,
          keyState: 'recordPayment',
          payload: data.result,
        });
        dispatch({
          type: actionTypes.CURRENT_ITEM,
          payload: data.result.invoice,
        });
      } else {
        dispatch({
          type: actionTypes.REQUEST_FAILED,
          keyState: 'recordPayment',
          payload: null,
        });
      }
    },
  read:
    ({ entity, id }) =>
    async (dispatch) => {
      dispatch({
        type: actionTypes.REQUEST_LOADING,
        keyState: 'read',
        payload: null,
      });

      let data = await request.read({ entity, id });

      if (data.success === true) {
        dispatch({
          type: actionTypes.CURRENT_ITEM,
          payload: data.result,
        });
        dispatch({
          type: actionTypes.REQUEST_SUCCESS,
          keyState: 'read',
          payload: data.result,
        });
      } else {
        dispatch({
          type: actionTypes.REQUEST_FAILED,
          keyState: 'read',
          payload: null,
        });
      }
    },
  update:
    ({ entity, id, jsonData }) =>
    async (dispatch) => {
      dispatch({
        type: actionTypes.REQUEST_LOADING,
        keyState: 'update',
        payload: null,
      });

      let data = await request.update({ entity, id, jsonData });

      if (data.success === true) {
        dispatch({
          type: actionTypes.REQUEST_SUCCESS,
          keyState: 'update',
          payload: data.result,
        });
        dispatch({
          type: actionTypes.CURRENT_ITEM,
          payload: data.result,
        });
      } else {
        dispatch({
          type: actionTypes.REQUEST_FAILED,
          keyState: 'update',
          payload: null,
        });
      }
    },

  delete:
    ({ entity, id }) =>
    async (dispatch) => {
      dispatch({
        type: actionTypes.REQUEST_LOADING,
        keyState: 'delete',
        payload: null,
      });

      let data = await request.delete({ entity, id });

      if (data.success === true) {
        dispatch({
          type: actionTypes.REQUEST_SUCCESS,
          keyState: 'delete',
          payload: data.result,
        });
      } else {
        dispatch({
          type: actionTypes.REQUEST_FAILED,
          keyState: 'delete',
          payload: null,
        });
      }
    },

  search:
    ({ entity, options }) =>
    async (dispatch) => {
      dispatch({
        type: actionTypes.REQUEST_LOADING,
        keyState: 'search',
        payload: null,
      });

      let data = await request.search({ entity, options });

      if (data.success === true) {
        dispatch({
          type: actionTypes.REQUEST_SUCCESS,
          keyState: 'search',
          payload: data.result,
        });
      } else {
        dispatch({
          type: actionTypes.REQUEST_FAILED,
          keyState: 'search',
          payload: null,
        });
      }
    },

<<<<<<< HEAD
  summary:
    ({ entity, options }) =>
    async (dispatch) => {
      dispatch({
        type: actionTypes.REQUEST_LOADING,
        keyState: 'summary',
        payload: null,
      });

      const data = await request.summary({ entity, options });

      if (data.success === true) {
        dispatch({
          type: actionTypes.REQUEST_SUCCESS,
          keyState: 'summary',
          payload: data.result,
        });
      } else {
        dispatch({
          type: actionTypes.REQUEST_FAILED,
          keyState: 'summary',
          payload: null,
        });
      }
    },
=======
>>>>>>> b06a8e38

  mail:
    ({ entity, jsonData }) =>
    async (dispatch) => {
      await request.mail({ entity, jsonData });
    },
      
  convert:
    ({ entity, id }) =>
    async (dispatch) => {
      await request.convert({ entity, id });
    },
};<|MERGE_RESOLUTION|>--- conflicted
+++ resolved
@@ -235,7 +235,6 @@
       }
     },
 
-<<<<<<< HEAD
   summary:
     ({ entity, options }) =>
     async (dispatch) => {
@@ -261,8 +260,6 @@
         });
       }
     },
-=======
->>>>>>> b06a8e38
 
   mail:
     ({ entity, jsonData }) =>
