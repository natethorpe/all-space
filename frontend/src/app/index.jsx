--- conflicted
+++ resolved
@@ -1,8 +1,4 @@
-<<<<<<< HEAD
-=======
-import React, { useEffect, useLayoutEffect } from 'react';
 
->>>>>>> 0cdf79da
 import Router from '@/router';
 
 import useNetwork from '@/hooks/useNetwork';
@@ -13,11 +9,7 @@
 
 import { useSelector, useDispatch } from 'react-redux';
 import { selectAuth } from '@/redux/auth/selectors';
-<<<<<<< HEAD
 
-=======
-import { settings } from '@/redux/settings/actions';
->>>>>>> 0cdf79da
 import HeaderContent from '@/app/HeaderContent';
 // import { useNetworkState } from "react-use";
 
@@ -36,9 +28,7 @@
   // }
   const dispatch = useDispatch();
 
-  useLayoutEffect(() => {
-    dispatch(settings.list({ entity: 'setting' }));
-  }, []);
+
 
 
   const { isLoggedIn } = useSelector(selectAuth);
