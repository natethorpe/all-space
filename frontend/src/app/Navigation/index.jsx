import { useState, useEffect } from 'react';
import { Link } from 'react-router-dom';
import { Button, Drawer, Layout, Menu } from 'antd';

import { useAppContext } from '@/context/appContext';
import logoIcon from '@/style/images/logo-icon.svg';
import logoText from '@/style/images/logo-text.svg';

import {
  DesktopOutlined,
  SettingOutlined,
  CustomerServiceOutlined,
  FileTextOutlined,
  FileSyncOutlined,
  DashboardOutlined,
  TeamOutlined,
  UserOutlined,
  CreditCardOutlined,
  BankOutlined,
  MenuOutlined,
} from '@ant-design/icons';
import { useHistory } from 'react-router-dom/cjs/react-router-dom';

const { Sider } = Layout;
const { SubMenu } = Menu;

export default function Navigation() {
  return (
    <>
      <div className="sidebar-wraper">
        <Sidebar collapsible={true} />
      </div>
      <MobileSidebar />
    </>
  );
}

function Sidebar({ collapsible }) {
  const { state: stateApp, appContextAction } = useAppContext();
  const { isNavMenuClose } = stateApp;
  const { navMenu } = appContextAction;
  const [showLogoApp, setLogoApp] = useState(isNavMenuClose);
  const history = useHistory();

  useEffect(() => {
    if (isNavMenuClose) {
      setLogoApp(isNavMenuClose);
    }
    const timer = setTimeout(() => {
      if (!isNavMenuClose) {
        setLogoApp(isNavMenuClose);
      }
    }, 200);
    return () => clearTimeout(timer);
  }, [isNavMenuClose]);
  const onCollapse = () => {
    navMenu.collapse();
  };

  return (
    <>
<<<<<<< HEAD
      <Sider
        collapsible={collapsible}
        collapsed={collapsible ? isNavMenuClose : collapsible}
        onCollapse={onCollapse}
        className="navigation"
      >
        <div className="logo">
          <img
            src={logoIcon}
            alt="Logo"
            // style={{ margin: "0 auto 40px", display: "block" }}
          />

          {!showLogoApp && (
            <img src={logoText} alt="Logo" style={{ marginTop: '3px', marginLeft: '10px' }} />
          )}
        </div>
        <Menu
          mode="inline"
          defaultSelectedKeys={[window.location.pathname]} // this is for active menu
          onClick={({ key }) => history.push(key)}
        >
          <Menu.Item key={'/'} icon={<DashboardOutlined />}>
=======
      <Sider collapsible collapsed={isNavMenuClose} onCollapse={onCollapse} className="navigation">
        <a href="/">
          <div className="logo">
            <img
              src={logoIcon}
              alt="Logo"
              // style={{ margin: "0 auto 40px", display: "block" }}
              style={{ height: '36px' }}
            />

            {!showLogoApp && (
              <img
                src={logoText}
                alt="Logo"
                style={{ marginTop: '3px', marginLeft: '10px', height: '36px' }}
              />
            )}
          </div>
        </a>

        <Menu mode="inline">
          <Menu.Item key={'Dashboard'} icon={<DashboardOutlined />}>
            <Link to={'/'} />
>>>>>>> 1b71dbc5
            Dashboard
          </Menu.Item>
          <Menu.Item key={'/customer'} icon={<CustomerServiceOutlined />}>
            Customer
          </Menu.Item>
          <Menu.Item key={'/invoice'} icon={<FileTextOutlined />}>
            Invoice
          </Menu.Item>
          <Menu.Item key={'/quote'} icon={<FileSyncOutlined />}>
            Quote
          </Menu.Item>
          <Menu.Item key={'/payment/invoice'} icon={<CreditCardOutlined />}>
            Payment Invoice
          </Menu.Item>
          <Menu.Item key={'/employee'} icon={<UserOutlined />}>
            Employee
          </Menu.Item>
          <Menu.Item key={'/admin'} icon={<TeamOutlined />}>
            Admin
          </Menu.Item>
          <SubMenu key={'Settings'} icon={<SettingOutlined />} title={'Settings'}>
            <Menu.Item key={'/settings'}>General Settings</Menu.Item>
            <Menu.Item key={'/payment/mode'}>Payment Mode</Menu.Item>
            <Menu.Item key={'/role'}>Role</Menu.Item>
          </SubMenu>
        </Menu>
      </Sider>
    </>
  );
}

function MobileSidebar() {
  const [visible, setVisible] = useState(false);
  const showDrawer = () => {
    setVisible(true);
  };
  const onClose = () => {
    setVisible(false);
  };
  return (
    <>
      <Button type="text" size="large" onClick={showDrawer} className="mobile-sidebar-btn">
        <MenuOutlined />
      </Button>
      <Drawer
        width={200}
        placement="left"
        closable={false}
        onClose={onClose}
        visible={visible}
        className="mobile-sidebar-wraper"
      >
        <Sidebar collapsible={false} />
      </Drawer>
    </>
  );
}<|MERGE_RESOLUTION|>--- conflicted
+++ resolved
@@ -59,31 +59,6 @@
 
   return (
     <>
-<<<<<<< HEAD
-      <Sider
-        collapsible={collapsible}
-        collapsed={collapsible ? isNavMenuClose : collapsible}
-        onCollapse={onCollapse}
-        className="navigation"
-      >
-        <div className="logo">
-          <img
-            src={logoIcon}
-            alt="Logo"
-            // style={{ margin: "0 auto 40px", display: "block" }}
-          />
-
-          {!showLogoApp && (
-            <img src={logoText} alt="Logo" style={{ marginTop: '3px', marginLeft: '10px' }} />
-          )}
-        </div>
-        <Menu
-          mode="inline"
-          defaultSelectedKeys={[window.location.pathname]} // this is for active menu
-          onClick={({ key }) => history.push(key)}
-        >
-          <Menu.Item key={'/'} icon={<DashboardOutlined />}>
-=======
       <Sider collapsible collapsed={isNavMenuClose} onCollapse={onCollapse} className="navigation">
         <a href="/">
           <div className="logo">
@@ -107,7 +82,6 @@
         <Menu mode="inline">
           <Menu.Item key={'Dashboard'} icon={<DashboardOutlined />}>
             <Link to={'/'} />
->>>>>>> 1b71dbc5
             Dashboard
           </Menu.Item>
           <Menu.Item key={'/customer'} icon={<CustomerServiceOutlined />}>
