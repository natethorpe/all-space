--- conflicted
+++ resolved
@@ -35,11 +35,9 @@
 
 const SETTINGS_SUBMENU = [
   { key: '/settings', title: 'General Settings' },
-<<<<<<< HEAD
+
   { key: '/email', title: 'Email templates' },
-=======
-   { key: '/email', title: 'Email templates' },
->>>>>>> 0cdf79da
+
   { key: '/payment/mode', title: 'Payment Mode' },
   { key: '/settings/advanced', title: 'Advanced Settings' },
 ];
