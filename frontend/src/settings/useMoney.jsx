--- conflicted
+++ resolved
@@ -1,21 +1,18 @@
 import React, { useState } from 'react';
 import currency from 'currency.js';
-<<<<<<< HEAD
+
 import { useSelector } from 'react-redux';
 import storePersist from '@/redux/storePersist';
-=======
->>>>>>> d46c17c9
+
 
 import storePersist from '@/redux/storePersist';
 
 const useMoney = () => {
-<<<<<<< HEAD
+
   const moneyFormat = useSelector(selectMoneyFormat);
 
   const settingsState = storePersist.get('settings') ? storePersist.get('settings') : moneyFormat;
-=======
-  const settingsState = storePersist.get('settings') ? storePersist.get('settings') : undefined;
->>>>>>> d46c17c9
+
 
   const {
     currency_symbol,
@@ -25,10 +22,7 @@
     cent_precision,
     zero_format,
   } = settingsState.money_format_settings;
-<<<<<<< HEAD
-=======
 
->>>>>>> d46c17c9
   function currencyFormat(amount) {
     return currency(amount).dollars() > 0 || !zero_format
       ? currency(amount, {
