--- conflicted
+++ resolved
@@ -1,10 +1,6 @@
 import React, { useLayoutEffect, useEffect, useState } from 'react';
 import { Row, Col, Button, Divider } from 'antd';
-<<<<<<< HEAD
-import { PlusOutlined, EditOutlined, DeleteOutlined, MailOutlined } from '@ant-design/icons';
-=======
-import { PlusOutlined, EditOutlined, DeleteOutlined, ArrowLeftOutlined } from '@ant-design/icons';
->>>>>>> ba23b86b
+import { PlusOutlined, EditOutlined, DeleteOutlined, ArrowLeftOutlined ,MailOutlined } from '@ant-design/icons';
 
 import CreateForm from '@/components/CreateForm';
 import UpdateForm from '@/components/UpdateForm';
