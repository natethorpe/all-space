import React, { useLayoutEffect, useEffect, useState } from 'react';
import { Row, Col, Button, Divider } from 'antd';
<<<<<<< HEAD
import {
  CloseOutlined,
  PlusOutlined,
  EditOutlined,
  DeleteOutlined,
  ArrowLeftOutlined,
  MailOutlined,
} from '@ant-design/icons';
=======
import { PlusOutlined, EditOutlined, DeleteOutlined, ArrowLeftOutlined } from '@ant-design/icons';
>>>>>>> e1fffc1c

import CreateForm from '@/components/CreateForm';
import UpdateForm from '@/components/UpdateForm';
import DeleteModal from '@/components/DeleteModal';
import ReadItem from '@/components/ReadItem';
import SearchItem from '@/components/SearchItem';

import { useDispatch, useSelector } from 'react-redux';

import { selectCurrentItem } from '@/redux/crud/selectors';
import { crud } from '@/redux/crud/actions';
import { useCrudContext } from '@/context/crud';

import { CrudLayout } from '@/layout';

import CrudDataTable from './CrudDataTable';

function SidePanelTopContent({ config, formElements }) {
  const { crudContextAction, state } = useCrudContext();
  const { entityDisplayLabels, entity } = config;
  const { panel, collapsedBox, modal, readBox, editBox } = crudContextAction;

  const { isReadBoxOpen, isEditBoxOpen } = state;
  const { result: currentItem } = useSelector(selectCurrentItem);
  const dispatch = useDispatch();

  const [labels, setLabels] = useState('');
  useEffect(() => {
    if (currentItem) {
      const currentlabels = entityDisplayLabels.map((x) => currentItem[x]).join(' ');

      setLabels(currentlabels);
    }
  }, [currentItem]);

  const removeItem = () => {
    dispatch(crud.currentAction({ actionType: 'delete', data: currentItem }));
    modal.open();
  };
  const editItem = () => {
    dispatch(crud.currentAction({ actionType: 'update', data: currentItem }));
    editBox.open();
  };

  const show = isReadBoxOpen || isEditBoxOpen ? { opacity: 1 } : { opacity: 0 };
  return (
    <>
      <Row style={show}>
        <Col span={13}>
          <p style={{ marginBottom: '10px' }}>{labels}</p>
        </Col>
        <Col span={11}>
          <Button
            onClick={removeItem}
            type="text"
            icon={<DeleteOutlined />}
            size="small"
            style={{ float: 'right', marginLeft: '5px' }}
          >
            remove
          </Button>
          <Button
            onClick={editItem}
            type="text"
            icon={<EditOutlined />}
            size="small"
            style={{ float: 'right', marginLeft: '0px' }}
          >
            edit
          </Button>
        </Col>

        <Col span={24}>
          <div className="line"></div>
        </Col>
        <div className="space10"></div>
      </Row>
      <ReadItem config={config} />
      <UpdateForm config={config} formElements={formElements} />
    </>
  );
}

function FixHeaderPanel({ config }) {
  const { crudContextAction } = useCrudContext();

  const { panel, collapsedBox, modal, readBox, editBox } = crudContextAction;

  const addNewItem = () => {
    collapsedBox.close();
  };

  const collapsePanel = () => {
    panel.collapse();
  };

  return (
    <div className="box">
      <Row gutter={12}>
        <Col className="gutter-row" span={2}>
          <Button
            style={{ marginTop: 3 }}
            type="text"
            onClick={collapsePanel}
            icon={<ArrowLeftOutlined />}
            block={true}
            size="small"
          ></Button>
        </Col>
        <Col
          className="gutter-row"
          style={{ display: 'flex', justifyContent: 'space-between' }}
          span={22}
        >
          <h1 style={{ fontSize: 20, marginBottom: 20 }}>{config.PANEL_TITLE}</h1>
          <CloseOutlined onClick={collapsePanel} style={{ marginBottom: 20 }} />
        </Col>
      </Row>
      <Row gutter={8}>
        <Col className="gutter-row" span={21}>
          <SearchItem config={config} />
        </Col>
        <Col className="gutter-row" span={3}>
          <Button onClick={addNewItem} block={true} icon={<PlusOutlined />}></Button>
        </Col>
      </Row>
    </div>
  );
}

function CrudModule({ config, createForm, updateForm }) {
  const dispatch = useDispatch();

  useLayoutEffect(() => {
    dispatch(crud.resetState());
  }, []);

  return (
    <CrudLayout
      config={config}
      fixHeaderPanel={<FixHeaderPanel config={config} />}
      sidePanelBottomContent={<CreateForm config={config} formElements={createForm} />}
      sidePanelTopContent={<SidePanelTopContent config={config} formElements={updateForm} />}
    >
      <CrudDataTable config={config} />
      <DeleteModal config={config} />
    </CrudLayout>
  );
}

export default CrudModule;<|MERGE_RESOLUTION|>--- conflicted
+++ resolved
@@ -1,17 +1,7 @@
 import React, { useLayoutEffect, useEffect, useState } from 'react';
 import { Row, Col, Button, Divider } from 'antd';
-<<<<<<< HEAD
-import {
-  CloseOutlined,
-  PlusOutlined,
-  EditOutlined,
-  DeleteOutlined,
-  ArrowLeftOutlined,
-  MailOutlined,
-} from '@ant-design/icons';
-=======
-import { PlusOutlined, EditOutlined, DeleteOutlined, ArrowLeftOutlined } from '@ant-design/icons';
->>>>>>> e1fffc1c
+import {CloseOutlined,PlusOutlined, EditOutlined, DeleteOutlined, ArrowLeftOutlined } from '@ant-design/icons';
+
 
 import CreateForm from '@/components/CreateForm';
 import UpdateForm from '@/components/UpdateForm';
