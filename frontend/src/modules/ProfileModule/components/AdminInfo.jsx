import { useProfileContext } from '@/context/profileContext';
import uniqueId from '@/utils/uinqueId';
import { EditOutlined, LockOutlined, LogoutOutlined, UserOutlined } from '@ant-design/icons';
import { Avatar, Button, Col, Descriptions, Divider, PageHeader, Row, Space, Tag } from 'antd';
import { useSelector } from 'react-redux';
import photo from '@/style/images/photo.png';
import history from '@/utils/history';
import { selectCurrentItem, selectReadItem } from '@/redux/crud/selectors';
import { selectCurrentAdmin } from '@/redux/auth/selectors';
import { BASE_URL } from '@/config/serverApiConfig';
<<<<<<< HEAD
=======
import { checkImage } from '@/request';

>>>>>>> 79220a25
const AdminInfo = ({ config }) => {
  const { profileContextAction } = useProfileContext();
  const { modal, updatePanel } = profileContextAction;
  const { ENTITY_NAME } = config;
  const currentAdmin = useSelector(selectCurrentAdmin);
<<<<<<< HEAD
  const srcImgProfile = currentAdmin?.photo ? (
    BASE_URL + currentAdmin?.photo
  ) : (
    <UserOutlined style={{ color: '#333', fontSize: '30px' }} />
  );
=======

  const srcImgProfile = checkImage(BASE_URL + currentAdmin?.photo)
    ? BASE_URL + currentAdmin?.photo
    : undefined;

>>>>>>> 79220a25
  return (
    <>
      <PageHeader
        onBack={() => window.history.back()}
        title={ENTITY_NAME}
        ghost={false}
        extra={[
          <Button
            key={`${uniqueId()}`}
            onClick={() => {
              updatePanel.open();
            }}
            type="primary"
            icon={<EditOutlined />}
          >
            Edit
          </Button>,
          <Button
            key={`${uniqueId()}`}
            icon={<LockOutlined />}
            onClick={() => {
              modal.open();
            }}
          >
            Update Password
          </Button>,
        ]}
        style={{
          padding: '20px 0px',
        }}
      ></PageHeader>
      <Row align="middle">
        <Col xs={{ span: 24 }} sm={{ span: 7 }} md={{ span: 5 }}>
          <Avatar
            className="last left circle pad5"
            src={srcImgProfile}
            style={{
              width: '100px',
              height: '100px',
              border: '2px solid #1B98F5',
            }}
            size={95}
            alt={`${currentAdmin?.name}`}
          />
        </Col>
        <Col xs={{ span: 24 }} sm={{ span: 18 }}>
          <Descriptions labelStyle={{ fontSize: '17px' }} size="small">
            <Descriptions.Item label="Name" span="3" style={{ paddingTop: '20px' }}>
              <h3
                style={{
                  color: '#22075e',
                  textTransform: 'capitalize',
                }}
              >
                {currentAdmin?.name}
              </h3>
            </Descriptions.Item>
            <Descriptions.Item label="Surname" span="3">
              <h3
                style={{
                  color: '#22075e',
                  textTransform: 'capitalize',
                }}
              >
                {currentAdmin?.surname}
              </h3>
            </Descriptions.Item>
            <Descriptions.Item label="Email" span="3" style={{ paddingTop: '20px' }}>
              <h3
                style={{
                  color: '#22075e',
                }}
              >
                {currentAdmin?.email}
              </h3>
            </Descriptions.Item>
            <Descriptions.Item label="Role" span="3">
              <h3
                style={{
                  color: '#22075e',
                  textTransform: 'capitalize',
                }}
              >
                {currentAdmin?.role}
              </h3>
            </Descriptions.Item>
          </Descriptions>
        </Col>
      </Row>
      <Divider />
      <Button
        key={`${uniqueId()}`}
        icon={<LogoutOutlined />}
        className="right"
        onClick={() => history.push('/logout')}
      >
        Logout
      </Button>
    </>
  );
};
export default AdminInfo;<|MERGE_RESOLUTION|>--- conflicted
+++ resolved
@@ -8,29 +8,22 @@
 import { selectCurrentItem, selectReadItem } from '@/redux/crud/selectors';
 import { selectCurrentAdmin } from '@/redux/auth/selectors';
 import { BASE_URL } from '@/config/serverApiConfig';
-<<<<<<< HEAD
-=======
+
 import { checkImage } from '@/request';
 
->>>>>>> 79220a25
+
 const AdminInfo = ({ config }) => {
   const { profileContextAction } = useProfileContext();
   const { modal, updatePanel } = profileContextAction;
   const { ENTITY_NAME } = config;
   const currentAdmin = useSelector(selectCurrentAdmin);
-<<<<<<< HEAD
-  const srcImgProfile = currentAdmin?.photo ? (
-    BASE_URL + currentAdmin?.photo
-  ) : (
-    <UserOutlined style={{ color: '#333', fontSize: '30px' }} />
-  );
-=======
+
 
   const srcImgProfile = checkImage(BASE_URL + currentAdmin?.photo)
     ? BASE_URL + currentAdmin?.photo
     : undefined;
 
->>>>>>> 79220a25
+
   return (
     <>
       <PageHeader
@@ -74,7 +67,9 @@
             }}
             size={95}
             alt={`${currentAdmin?.name}`}
-          />
+          > 
+           {currentAdmin?.name.charAt(0).toUpperCase()}
+        </Avatar>
         </Col>
         <Col xs={{ span: 24 }} sm={{ span: 18 }}>
           <Descriptions labelStyle={{ fontSize: '17px' }} size="small">
