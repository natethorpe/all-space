// const crudController = require("./corsControllers/crudController");
// module.exports = crudController.createCRUDController("Quote");

const mongoose = require('mongoose');
const moment = require('moment');
const Model = mongoose.model('Quote');
const custom = require('../corsControllers/custom');
const moment = require('moment');

const crudController = require('../corsControllers/crudController');
const methods = crudController.createCRUDController('Quote');

delete methods['create'];
delete methods['update'];

methods.create = async (req, res) => {
  try {
    const { items = [], taxRate = 0, discount = 0 } = req.body;

    // default
    let subTotal = 0;
    let taxTotal = 0;
    let total = 0;
    // let credit = 0;

    //Calculate the items array with subTotal, total, taxTotal
    items.map((item) => {
      let total = item['quantity'] * item['price'];
      //sub total
      subTotal += total;
      //item total
      item['total'] = total;
    });
    taxTotal = subTotal * taxRate;
    total = subTotal + taxTotal;

    let body = req.body;

    body['subTotal'] = subTotal;
    body['taxTotal'] = taxTotal;
    body['total'] = total;
    body['items'] = items;

    // Creating a new document in the collection
    const result = await new Model(body).save();
    const fileId = 'invoice-' + result._id + '.pdf';
    const updateResult = await Model.findOneAndUpdate(
      { _id: result._id },
      { pdfPath: fileId },
      {
        new: true,
      }
    ).exec();
    // Returning successfull response

    custom.generatePdf('Quote', { filename: 'quote', format: 'A4' }, result);

    // Returning successfull response
    return res.status(200).json({
      success: true,
      result: updateResult,
      message: 'Successfully Created the document in Model ',
    });
  } catch (err) {
    // If err is thrown by Mongoose due to required validations
    if (err.name == 'ValidationError') {
      return res.status(400).json({
        success: false,
        result: null,
        message: 'Required fields are not supplied',
      });
    } else {
      // Server Error
      return res.status(500).json({
        success: false,
        result: null,
        message: 'Oops there is an Error',
      });
    }
  }
};

methods.update = async (req, res) => {
  try {
    const { items = [], taxRate = 0, discount = 0 } = req.body;

    // default
    let subTotal = 0;
    let taxTotal = 0;
    let total = 0;
    // let credit = 0;

    //Calculate the items array with subTotal, total, taxTotal
    items.map((item) => {
      let total = item['quantity'] * item['price'];
      //sub total
      subTotal += total;
      //item total
      item['total'] = total;
    });
    taxTotal = subTotal * taxRate;
    total = subTotal + taxTotal;

    let body = req.body;

    body['subTotal'] = subTotal;
    body['taxTotal'] = taxTotal;
    body['total'] = total;
    body['items'] = items;
    body['pdfPath'] = 'quote-' + req.params.id + '.pdf';
    // Find document by id and updates with the required fields

    const result = await Model.findOneAndUpdate({ _id: req.params.id, removed: false }, body, {
      new: true, // return the new result instead of the old one
    }).exec();

    // Returning successfull response

    custom.generatePdf('Quote', { filename: 'invoice', format: 'A4' }, result);
    return res.status(200).json({
      success: true,
      result,
      message: 'we update this document by this id: ' + req.params.id,
    });
  } catch (err) {
    // If err is thrown by Mongoose due to required validations
    console.log(err);
    if (err.name == 'ValidationError') {
      return res.status(400).json({
        success: false,
        result: null,
        message: 'Required fields are not supplied',
      });
    } else {
      // Server Error
      return res.status(500).json({
        success: false,
        result: null,
        message: 'Oops there is an Error',
      });
    }
  }
};

<<<<<<< HEAD
methods.summary = async (req, res) => {
  try {
    let defaultType = 'month';

    const { type } = req.query;

    if (type) {
      if (['week', 'month', 'year'].includes(type)) {
        defaultType = type
      } else {
        return res.status(400).json({
          success: false,
          result: null,
          message: 'Invalid type',
        });
      }
    }

    const currentDate = moment();
    let startDate = currentDate.clone().subtract(1, 'month').startOf('month');
    let endDate = currentDate.clone().subtract(1, 'month').endOf('month');

    if (defaultType === 'week') {
      startDate = currentDate.clone().subtract(1, 'week').startOf('week');
      endDate = currentDate.clone().subtract(1, 'week').endOf('week');
    }
    if (defaultType === 'year') {
      startDate = currentDate.clone().subtract(1, 'year').startOf('year');
      endDate = currentDate.clone().subtract(1, 'year').endOf('year');
    }

    const result = await Model.aggregate([
      {
        $match: {
          removed: false,
          date: {
            $gte: startDate.toDate(),
            $lte: endDate.toDate(),
          },
        },
      },
      {
        $group: {
          _id: '$status',
          count: {
            $sum: 1,
          },
          total_amount: {
            $sum: '$total',
          },
        },
      },
      {
        $group: {
          _id: null,
          total_count: {
            $sum: '$count',
          },
          results: {
            $push: '$$ROOT',
          },
        },
      },
      {
        $unwind: '$results',
      },
      {
        $project: {
          _id: 0,
          status: '$results._id',
          count: '$results.count',
          percentage: {
            $round: [
              { $multiply: [{ $divide: ['$results.count', '$total_count'] }, 100] },
              1,
            ],
          },
          total_amount: '$results.total_amount',
        },
      },
      {
        $sort: {
          status: 1,
        },
      },
    ]);

    const total = result.reduce((acc, item) => acc + item.total_amount, 0);

    const finalResult = {
      total,
      type: defaultType,
      performance: result,
    };

    return res.status(200).json({
      success: true,
      result: finalResult,
      message: `Successfully found all Quotations for the last ${defaultType}`,
    });
  } catch (error) {
    return res.status(500).json({
      success: false,
      result: null,
      message: 'Oops there is an Error',
      error: error,
    });
  }
};


=======
const InvoiceModel = mongoose.model('Invoice');

methods.convertQuoteToInvoice = async (req, res) => {
  try {
    const quoteId = req.params.id; // Assuming the quote ID is passed in the URL

    // Fetch the quote from the database
    const quote = await Model.findById(quoteId);
    if (!quote) {
      return res.status(404).json({
        success: false,
        result: null,
        message: 'Quote not found',
      });
    }

    // If the quote is already converted, prevent creating another invoice
    if (quote.converted) {
      return res.status(409).json({
        success: false,
        result: null,
        message: 'Quote is already converted to an invoice.',
      });
    }

    // Convert the quote details to invoice details
    const invoiceData = {
      number: quote.number,
      year: quote.year,
      date: moment(),
      expiredDate: moment().add(1, 'month'),
      client: quote.client,
      items: quote.items.map((item) => ({
        itemName: item.itemName,
        description: item.description,
        quantity: item.quantity,
        price: item.price,
        total: item.total,
      })),
      taxRate: quote.taxRate,
      subTotal: quote.subTotal,
      taxTotal: quote.taxTotal,
      total: quote.total,
      credit: quote.credit,
      discount: quote.discount,
      note: quote.note,
    };

    // Create the invoice document
    const invoice = await new InvoiceModel(invoiceData).save();

    // Mark the quote as converted
    quote.converted = true;
    await quote.save();

    // Return the created invoice
    return res.status(200).json({
      success: true,
      result: quote,
      message: 'Successfully converted quote to invoice',
    });
  } catch (err) {
    // If error is because of Invalid ObjectId
    if (err.kind == 'ObjectId') {
      return res.status(400).json({
        success: false,
        result: null,
        message: 'Invalid ID format',
      });
    } else {
      return res.status(500).json({
        success: false,
        result: null,
        message: 'Oops there is an Errorr',
      });
    }
  }
};

>>>>>>> b8bc1937
// methods.update = async (req, res) => {
//   try {
//     const { id } = req.params;
//     var { items = [], taxRate = 0, discount = 0 } = req.body;

//     // default
//     var subTotal = 0;
//     var taxTotal = 0;
//     var total = 0;
//     var credit = 0;

//     //Calculate the items array with subTotal, total, taxTotal
//     items = items.map((item) => {
//       let total = item["quantity"] * item["price"];
//       //sub total
//       subTotal += total;
//       //item total
//       item["total"] = total;
//       return item;
//     });

//     taxTotal = subTotal * taxRate;
//     total = subTotal + taxTotal;

//     let body = req.body;

//     body["subTotal"] = subTotal;
//     body["taxTotal"] = taxTotal;
//     body["total"] = total;

//     //Calculate credited amount
//     const findById = await Model.findById(id).populate("paymentInvoice");
//     if (findById["paymentInvoice"].length > 0) {
//       findById["paymentInvoice"].map((payment) => {
//         credit += payment.amount;
//       });
//     }

//     body["credit"] = credit;

//     //Calculate payment status
//     if (total - discount - credit <= 0) {
//       body["paymentStatus"] = "paid";
//     }
//     // Find document by id and updates with the required fields
//     const result = await Model.findOneAndUpdate({ _id: id }, body, {
//       new: true,
//     })
//       .populate("client")
//       .exec();

//     await custom.generatePdf(
//       "Quote",
//       { filename: "Quote report", format: "A5" },
//       result,
//       function (callback) {
//         if (callback.hasOwnProperty("success") && callback.success) {
//           let { data } = callback;

//           // Returning successfull response
//           res.status(200).json({
//             success: true,
//             data: data,
//             message: "Successfully updated the Quote in Model",
//           });
//         } else {
//           // Server Error
//           return res.status(500).json({
//             success: false,
//             result: null,
//             message: "Oops there is an Error",
//           });
//         }
//       }
//     );
//   } catch (err) {
//     // If err is thrown by Mongoose due to required validations send error message
//     if (err.name == "ValidationError") {
//       return res.status(400).json({
//         success: false,
//         result: null,
//         message: "Required fields are not supplied",
//       });
//     } else {
//       // Server Error
//       return res.status(500).json({
//         success: false,
//         result: null,
//         message: "Oops there is an Error",
//       });
//     }
//   }
// };

module.exports = methods;<|MERGE_RESOLUTION|>--- conflicted
+++ resolved
@@ -3,7 +3,10 @@
 
 const mongoose = require('mongoose');
 const moment = require('moment');
+
 const Model = mongoose.model('Quote');
+const InvoiceModel = mongoose.model('Invoice');
+
 const custom = require('../corsControllers/custom');
 const moment = require('moment');
 
@@ -142,7 +145,6 @@
   }
 };
 
-<<<<<<< HEAD
 methods.summary = async (req, res) => {
   try {
     let defaultType = 'month';
@@ -252,10 +254,6 @@
     });
   }
 };
-
-
-=======
-const InvoiceModel = mongoose.model('Invoice');
 
 methods.convertQuoteToInvoice = async (req, res) => {
   try {
@@ -334,7 +332,6 @@
   }
 };
 
->>>>>>> b8bc1937
 // methods.update = async (req, res) => {
 //   try {
 //     const { id } = req.params;
