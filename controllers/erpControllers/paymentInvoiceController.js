--- conflicted
+++ resolved
@@ -83,13 +83,8 @@
 
     res.status(200).json({
       success: true,
-<<<<<<< HEAD
       result: updatePath,
-      message: 'Successfully Created the document in Model ',
-=======
-      result: updatedResult,
       message: 'Payment Invoice created successfully',
->>>>>>> 1768b594
     });
   } catch (err) {
     // If err is thrown by Mongoose due to required validations
