--- conflicted
+++ resolved
@@ -8,11 +8,7 @@
   try {
     const Admin = require('../models/erpModels/Admin');
     var newAdmin = new Admin();
-<<<<<<< HEAD
-    const passwordHash = newAdmin.generateHash("admin123");
-=======
     const passwordHash = newAdmin.generateHash('admin123');
->>>>>>> 26e2d596
 
     await new Admin({
       email: 'admin@demo.com',
